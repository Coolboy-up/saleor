# Changelog

All notable, unreleased changes to this project will be documented in this file. For the released changes, please visit the [Releases](https://github.com/mirumee/saleor/releases) page.

## [Unreleased]

- Refactor error handling in mutations #3891 by @maarcingebala @akjanik
- Use only_fields instead of exclude_fields in gql api - #3940 by @michaljelonek
- Add mutation for bulk delete order lines - #3935 by @akjanik
- Fix dashboard 1.0 missing logo and missing back arrow on collections - #3958 by @NyanKiyoshi
- Add mutations for publishing and unpublishing multiple pages - #3954 by @akjanik
- Prefetch collections when getting sales of a bunch of products - #3961 by @NyanKiyoshi
- Move dialog windows to querystring rather than router paths - #3953 by @dominik-zeglen
- Add mutation for bulk cancel orders - #3967 by @akjanik
- Hide errors in TokenVerify mutation - #3981 by @fowczarek
- Use newest GraphQL Playground - #3971 by @salwator
- Fix country area choices - #4008 by @fowczarek


- Cleanup and maintenance of the GraphQL API code - #3942 by @NyanKiyoshi
- Removed the dead `children` field from the `Menu` type - #3973 by @NyanKiyoshi
- Add mutations for bulk publishing and unpublishing products - #3969 by akjanik
- Add mutation for bulk publishing and unpublishing collections - #3970 by @akjanik
- Unittests use none as media root - #3975 by @korycins
- Rename Cart to Checkout - #3963 by @michaljelonek
- Implement menus items reordering into the GraphQL API - #3958 by @NyanKiyoshi
- Simplify permission management in API through the meta classes - #3980 by @NyanKiyoshi
- Add settings to enable Django Debug Toolbar - #3983 by @koradon
- Implement variant availability, introducing discounts in variants - #3948 by @NyanKiyoshi
- Add bulk actions - #3955 by @dominik-zeglen
- Update file field styles with materializecss template filter - #3998 by @zodiacfireworks
- Add filtering interface for graphQL API - #3952 by @korycins
<<<<<<< HEAD
- Ensure adding to quantities in checkout is respecting the limits set, 
  both in storefront 1.0 and in the API - #4005 by @NyanKiyoshi
=======
- Restrict single payment resolving - #4009 @NyanKiyoshi
- Add mandatory fields errors in new product form - #4024 by @benekex2
- Add navigation drawer support - #3839 by @benekex2
- Set up explicit __hash__ function - #3979 by @akjanik
>>>>>>> 0bfac2be

- Update node-sass to latest version to fix node-js 12 compatibility - #4033 @NyanKiyoshi

## 2.5.0

### API

- Add query to fetch draft orders - #3809 by @michaljelonek
- Add bulk delete mutations - #3838 by @michaljelonek
- Add `languageCode` enum to API - #3819 by @michaljelonek, #3854 by @jxltom
- Duplicate address instances in checkout mutations - #3866 by @pawelzar
- Restrict access to `orders` query for unauthorized users - #3861 by @pawelzar
- Support setting address as default in address mutations - #3787 by @jxltom
- Fix phone number validation in GraphQL when country prefix not given - #3905 by @patrys
- Report pretty stack traces in DEBUG mode - #3918 by @patrys

### Core

- Drop support for Django 2.1 and Django 1.11 (previous LTS) - #3929 by @patrys
- Fulfillment of digital products - #3868 by @korycins
- Introduce avatars for staff accounts - #3878 by @pawelzar
- Refactor the account avatars path from a relative to absolute - #3938 by @NyanKiyoshi

### Dashboard 2.0

- Add translations section - #3884 by @dominik-zeglen
- Add light/dark theme - #3856 by @dominik-zeglen
- Add customer's address book view - #3826 by @dominik-zeglen
- Add "Add variant" button on the variant details page = #3914 by @dominik-zeglen
- Add back arrows in "Configure" subsections - #3917 by @dominik-zeglen
- Display avatars in staff views - #3922 by @dominik-zeglen
- Prevent user from changing his own status and permissions - #3922 by @dominik-zeglen
- Fix crashing product create view - #3837, #3910 by @dominik-zeglen
- Fix layout in staff members details page - #3857 by @dominik-zeglen
- Fix unfocusing rich text editor - #3902 by @dominik-zeglen
- Improve accessibility - #3856 by @dominik-zeglen

### Other notable changes

- Improve user and staff management in dashboard 1.0 - #3781 by @jxltom
- Fix default product tax rate in Dashboard 1.0 - #3880 by @pawelzar
- Fix logo in docs - #3928 by @michaljelonek
- Fix name of logo file - #3867 by @jxltom
- Fix variants for juices in example data - #3926 by @michaljelonek
- Fix alignment of the cart dropdown on new bootstrap version - #3937 by @NyanKiyoshi
- Refactor the account avatars path from a relative to absolute - #3938 by @NyanKiyoshi
- New translations:
  - Armenian
  - Portuguese
  - Swahili
  - Thai

## 2.4.0

### API

- Add model translations support in GraphQL API - #3789 by @michaljelonek
- Add mutations to manage addresses for authenticated customers - #3772 by @Kwaidan00, @maarcingebala
- Add mutation to apply vouchers in checkout - #3739 by @Kwaidan00
- Add thumbnail field to `OrderLine` type - #3737 by @michaljelonek
- Add a query to fetch order by token - #3740 by @michaljelonek
- Add city choices and city area type to address validator API - #3788 by @jxltom
- Fix access to unpublished objects in API - #3724 by @Kwaidan00
- Fix bug where errors are not returned when creating fulfillment with a non-existent order line - #3777 by @jxltom
- Fix `productCreate` mutation when no product type was provided - #3804 by @michaljelonek
- Enable database search in products query - #3736 by @michaljelonek
- Use authenticated user's email as default email in creating checkout - #3726 by @jxltom
- Generate voucher code if it wasn't provided in mutation - #3717 by @Kwaidan00
- Improve limitation of vouchers by country - #3707 by @michaljelonek
- Only include canceled fulfillments for staff in fulfillment API - #3778 by @jxltom
- Support setting address as when creating customer address #3782 by @jxltom
- Fix generating slug from title - #3816 by @maarcingebala
- Add `variant` field to `OrderLine` type - #3820 by @maarcingebala

### Core

- Add JSON fields to store rich-text content - #3756 by @michaljelonek
- Add function to recalculate total order weight - #3755 by @Kwaidan00, @maarcingebala
- Unify cart creation logic in API and Django views - #3761, #3790 by @maarcingebala
- Unify payment creation logic in API and Django views - #3715 by @maarcingebala
- Support partially charged and refunded payments - #3735 by @jxltom
- Support partial fulfillment of ordered items - #3754 by @jxltom
- Fix applying discounts when a sale has no end date - #3595 by @cprinos

### Dashboard 2.0

- Add "Discounts" section - #3654 by @dominik-zeglen
- Add "Pages" section; introduce Draftail WYSIWYG editor - #3751 by @dominik-zeglen
- Add "Shipping Methods" section - #3770 by @dominik-zeglen
- Add support for date and datetime components - #3708 by @dominik-zeglen
- Restyle app layout - #3811 by @dominik-zeglen

### Other notable changes

- Unify model field names related to models' public access - `publication_date` and `is_published` - #3706 by @michaljelonek
- Improve filter orders by payment status - #3749 @jxltom
- Refactor translations in emails - #3701 by @Kwaidan00
- Use exact image versions in docker-compose - #3742 by @ashishnitinpatil
- Sort order payment and history in descending order - #3747 by @jxltom
- Disable style-loader in dev mode - #3720 by @jxltom
- Add ordering to shipping method - #3806 by @michaljelonek
- Add missing type definition for dashboard 2.0 - #3776 by @jxltom
- Add header and footer for checkout success pages #3752 by @jxltom
- Add instructions for using local assets in Docker - #3723 by @michaljelonek
- Update S3 deployment documentation to include CORS configuration note - #3743 by @NyanKiyoshi
- Fix missing migrations for is_published field of product and page model - #3757 by @jxltom
- Fix problem with l10n in Braintree payment gateway template - #3691 by @Kwaidan00
- Fix bug where payment is not filtered from active ones when creating payment - #3732 by @jxltom
- Fix incorrect cart badge location - #3786 by @jxltom
- Fix storefront styles after bootstrap is updated to 4.3.1 - #3753 by @jxltom
- Fix logo size in different browser and devices with different sizes - #3722 by @jxltom
- Rename dumpdata file `db.json` to `populatedb_data.json` - #3810 by @maarcingebala
- Prefetch collections for product availability - #3813 by @michaljelonek
- Bump django-graphql-jwt - #3814 by @michaljelonek
- Fix generating slug from title - #3816 by @maarcingebala
- New translations:
  - Estonian
  - Indonesian

## 2.3.1

- Fix access to private variant fields in API - #3773 by maarcingebala
- Limit access of quantity and allocated quantity to staff in GraphQL API #3780 by @jxltom

## 2.3.0

### API

- Return user's last checkout in the `User` type - #3578 by @fowczarek
- Automatically assign checkout to the logged in user - #3587 by @fowczarek
- Expose `chargeTaxesOnShipping` field in the `Shop` type - #3603 by @fowczarek
- Expose list of enabled payment gateways - #3639 by @fowczarek
- Validate uploaded files in a unified way - #3633 by @fowczarek
- Add mutation to trigger fetching tax rates - #3622 by @fowczarek
- Use USERNAME_FIELD instead of hard-code email field when resolving user - #3577 by @jxltom
- Require variant and quantity fields in `CheckoutLineInput` type - #3592 by @jxltom
- Preserve order of nodes in `get_nodes_or_error` function - #3632 by @jxltom
- Add list mutations for `Voucher` and `Sale` models - #3669 by @michaljelonek
- Use proper type for countries in `Voucher` type - #3664 by @michaljelonek
- Require email in when creating checkout in API - #3667 by @michaljelonek
- Unify returning errors in the `tokenCreate` mutation - #3666 by @michaljelonek
- Use `Date` field in Sale/Voucher inputs - #3672 by @michaljelonek
- Refactor checkout mutations - #3610 by @fowczarek
- Refactor `clean_instance`, so it does not returns errors anymore - #3597 by @akjanik
- Handle GraphqQL syntax errors - #3576 by @jxltom

### Core

- Refactor payments architecture - #3519 by @michaljelonek
- Improve Docker and `docker-compose` configuration - #3657 by @michaljelonek
- Allow setting payment status manually for dummy gateway in Storefront 1.0 - #3648 by @jxltom
- Infer default transaction kind from operation type - #3646 by @jxltom
- Get correct payment status for order without any payments - #3605 by @jxltom
- Add default ordering by `id` for `CartLine` model - #3593 by @jxltom
- Fix "set password" email sent to customer created in the dashboard - #3688 by @Kwaidan00

### Dashboard 2.0

- ️Add taxes section - #3622 by @dominik-zeglen
- Add drag'n'drop image upload - #3611 by @dominik-zeglen
- Unify grid handling - #3520 by @dominik-zeglen
- Add component generator - #3670 by @dominik-zeglen
- Throw Typescript errors while snapshotting - #3611 by @dominik-zeglen
- Simplify mutation's error checking - #3589 by @dominik-zeglen
- Fix order cancelling - #3624 by @dominik-zeglen
- Fix logo placement - #3602 by @dominik-zeglen

### Other notable changes

- Register Celery task for updating exchange rates - #3599 by @jxltom
- Fix handling different attributes with the same slug - #3626 by @jxltom
- Add missing migrations for tax rate choices - #3629 by @jxltom
- Fix `TypeError` on calling `get_client_token` - #3660 by @michaljelonek
- Make shipping required as default when creating product types - #3655 by @jxltom
- Display payment status on customer's account page in Storefront 1.0 - #3637 by @jxltom
- Make order fields sequence in Dashboard 1.0 same as in Dashboard 2.0 - #3606 by @jxltom
- Fix returning products for homepage for the currently viewing user - #3598 by @jxltom
- Allow filtering payments by status in Dashboard 1.0 - #3608 by @jxltom
- Fix typo in the definition of order status - #3649 by @jxltom
- Add margin for order notes section - #3650 by @jxltom
- Fix logo position - #3609, #3616 by @jxltom
- Storefront visual improvements - #3696 by @piotrgrundas
- Fix product list price filter - #3697 by @Kwaidan00
- Redirect to success page after successful payment - #3693 by @Kwaidan00

## 2.2.0

### API

- Use `PermissionEnum` as input parameter type for `permissions` field - #3434 by @maarcingebala
- Add "authorize" and "charge" mutations for payments - #3426 by @jxltom
- Add alt text to product thumbnails and background images of collections and categories - #3429 by @fowczarek
- Fix passing decimal arguments = #3457 by @fowczarek
- Allow sorting products by the update date - #3470 by @jxltom
- Validate and clear the shipping method in draft order mutations - #3472 by @fowczarek
- Change tax rate field to choice field - #3478 by @fowczarek
- Allow filtering attributes by collections - #3508 by @maarcingebala
- Resolve to `None` when empty object ID was passed as mutation argument - #3497 by @maarcingebala
- Change `errors` field type from [Error] to [Error!] - #3489 by @fowczarek
- Support creating default variant for product types that don't use multiple variants - #3505 by @fowczarek
- Validate SKU when creating a default variant - #3555 by @fowczarek
- Extract enums to separate files - #3523 by @maarcingebala

### Core

- Add Stripe payment gateway - #3408 by @jxltom
- Add `first_name` and `last_name` fields to the `User` model - #3101 by @fowczarek
- Improve several payment validations - #3418 by @jxltom
- Optimize payments related database queries - #3455 by @jxltom
- Add publication date to collections - #3369 by @k-brk
- Fix hard-coded site name in order PDFs - #3526 by @NyanKiyoshi
- Update favicons to the new style - #3483 by @dominik-zeglen
- Fix migrations for default currency - #3235 by @bykof
- Remove Elasticsearch from `docker-compose.yml` - #3482 by @maarcingebala
- Resort imports in tests - #3471 by @jxltom
- Fix the no shipping orders payment crash on Stripe - #3550 by @NyanKiyoshi
- Bump backend dependencies - #3557 by @maarcingebala. This PR removes security issue CVE-2019-3498 which was present in Django 2.1.4. Saleor however wasn't vulnerable to this issue as it doesn't use the affected `django.views.defaults.page_not_found()` view.
- Generate random data using the default currency - #3512 by @stephenmoloney
- New translations:
  - Catalan
  - Serbian

### Dashboard 2.0

- Restyle product selection dialogs - #3499 by @dominik-zeglen, @maarcingebala
- Fix minor visual bugs in Dashboard 2.0 - #3433 by @dominik-zeglen
- Display warning if order draft has missing data - #3431 by @dominik-zeglen
- Add description field to collections - #3435 by @dominik-zeglen
- Add query batching - #3443 by @dominik-zeglen
- Use autocomplete fields in country selection - #3443 by @dominik-zeglen
- Add alt text to categories and collections - #3461 by @dominik-zeglen
- Use first and last name of a customer or staff member in UI - #3247 by @Bonifacy1, @dominik-zeglen
- Show error page if an object was not found - #3463 by @dominik-zeglen
- Fix simple product's inventory data saving bug - #3474 by @dominik-zeglen
- Replace `thumbnailUrl` with `thumbnail { url }` - #3484 by @dominik-zeglen
- Change "Feature on Homepage" switch behavior - #3481 by @dominik-zeglen
- Expand payment section in order view - #3502 by @dominik-zeglen
- Change TypeScript loader to speed up the build process - #3545 by @patrys

### Bugfixes

- Do not show `Pay For Order` if order is partly paid since partial payment is not supported - #3398 by @jxltom
- Fix attribute filters in the products category view - #3535 by @fowczarek
- Fix storybook dependencies conflict - #3544 by @dominik-zeglen

## 2.1.0

### API

- Change selected connection fields to lists - #3307 by @fowczarek
- Require pagination in connections - #3352 by @maarcingebala
- Replace Graphene view with a custom one - #3263 by @patrys
- Change `sortBy` parameter to use enum type - #3345 by @fowczarek
- Add `me` query to fetch data of a logged-in user - #3202, #3316 by @fowczarek
- Add `canFinalize` field to the Order type - #3356 by @fowczarek
- Extract resolvers and mutations to separate files - #3248 by @fowczarek
- Add VAT tax rates field to country - #3392 by @michaljelonek
- Allow creating orders without users - #3396 by @fowczarek

### Core

- Add Razorpay payment gatway - #3205 by @NyanKiyoshi
- Use standard tax rate as a default tax rate value - #3340 by @fowczarek
- Add description field to the Collection model - #3275 by @fowczarek
- Enforce the POST method on VAT rates fetching - #3337 by @NyanKiyoshi
- Generate thumbnails for category/collection background images - #3270 by @NyanKiyoshi
- Add warm-up support in product image creation mutation - #3276 by @NyanKiyoshi
- Fix error in the `populatedb` script when running it not from the project root - #3272 by @NyanKiyoshi
- Make Webpack rebuilds fast - #3290 by @patrys
- Skip installing Chromium to make deployment faster - #3227 by @jxltom
- Add default test runner - #3258 by @jxltom
- Add Transifex client to Pipfile - #3321 by @jxltom
- Remove additional pytest arguments in tox - #3338 by @jxltom
- Remove test warnings - #3339 by @jxltom
- Remove runtime warning when product has discount - #3310 by @jxltom
- Remove `django-graphene-jwt` warnings - #3228 by @jxltom
- Disable deprecated warnings - #3229 by @jxltom
- Add `AWS_S3_ENDPOINT_URL` setting to support DigitalOcean spaces. - #3281 by @hairychris
- Add `.gitattributes` file to hide diffs for generated files on Github - #3055 by @NyanKiyoshi
- Add database sequence reset to `populatedb` - #3406 by @michaljelonek
- Get authorized amount from succeeded auth transactions - #3417 by @jxltom
- Resort imports by `isort` - #3412 by @jxltom

### Dashboard 2.0

- Add confirmation modal when leaving view with unsaved changes - #3375 by @dominik-zeglen
- Add dialog loading and error states - #3359 by @dominik-zeglen
- Split paths and urls - #3350 by @dominik-zeglen
- Derive state from props in forms - #3360 by @dominik-zeglen
- Apply debounce to autocomplete fields - #3351 by @dominik-zeglen
- Use Apollo signatures - #3353 by @dominik-zeglen
- Add order note field in the order details view - #3346 by @dominik-zeglen
- Add app-wide progress bar - #3312 by @dominik-zeglen
- Ensure that all queries are built on top of TypedQuery - #3309 by @dominik-zeglen
- Close modal windows automatically - #3296 by @dominik-zeglen
- Move URLs to separate files - #3295 by @dominik-zeglen
- Add basic filters for products and orders list - #3237 by @Bonifacy1
- Fetch default currency from API - #3280 by @dominik-zeglen
- Add `displayName` property to components - #3238 by @Bonifacy1
- Add window titles - #3279 by @dominik-zeglen
- Add paginator component - #3265 by @dominik-zeglen
- Update Material UI to 3.6 - #3387 by @patrys
- Upgrade React, Apollo, Webpack and Babel - #3393 by @patrys
- Add pagination for required connections - #3411 by @dominik-zeglen

### Bugfixes

- Fix language codes - #3311 by @jxltom
- Fix resolving empty attributes list - #3293 by @maarcingebala
- Fix range filters not being applied - #3385 by @michaljelonek
- Remove timeout for updating image height - #3344 by @jxltom
- Return error if checkout was not found - #3289 by @maarcingebala
- Solve an auto-resize conflict between Materialize and medium-editor - #3367 by @adonig
- Fix calls to `ngettext_lazy` - #3380 by @patrys
- Filter preauthorized order from succeeded transactions - #3399 by @jxltom
- Fix incorrect country code in fixtures - #3349 by @bingimar
- Fix updating background image of a collection - #3362 by @fowczarek & @dominik-zeglen

### Docs

- Document settings related to generating thumbnails on demand - #3329 by @NyanKiyoshi
- Improve documentation for Heroku deployment - #3170 by @raybesiga
- Update documentation on Docker deployment - #3326 by @jxltom
- Document payment gateway configuration - #3376 by @NyanKiyoshi

## 2.0.0

### API

- Add mutation to delete a customer; add `isActive` field in `customerUpdate` mutation - #3177 by @maarcingebala
- Add mutations to manage authorization keys - #3082 by @maarcingebala
- Add queries for dashboard homepage - #3146 by @maarcingebala
- Allows user to unset homepage collection - #3140 by @oldPadavan
- Use enums as permission codes - #3095 by @the-bionic
- Return absolute image URLs - #3182 by @maarcingebala
- Add `backgroundImage` field to `CategoryInput` - #3153 by @oldPadavan
- Add `dateJoined` and `lastLogin` fields in `User` type - #3169 by @maarcingebala
- Separate `parent` input field from `CategoryInput` - #3150 by @akjanik
- Remove duplicated field in Order type - #3180 by @maarcingebala
- Handle empty `backgroundImage` field in API - #3159 by @maarcingebala
- Generate name-based slug in collection mutations - #3145 by @akjanik
- Remove products field from `collectionUpdate` mutation - #3141 by @oldPadavan
- Change `items` field in `Menu` type from connection to list - #3032 by @oldPadavan
- Make `Meta.description` required in `BaseMutation` - #3034 by @oldPadavan
- Apply `textwrap.dedent` to GraphQL descriptions - #3167 by @fowczarek

### Dashboard 2.0

- Add collection management - #3135 by @dominik-zeglen
- Add customer management - #3176 by @dominik-zeglen
- Add homepage view - #3155, #3178 by @Bonifacy1 and @dominik-zeglen
- Add product type management - #3052 by @dominik-zeglen
- Add site settings management - #3071 by @dominik-zeglen
- Escape node IDs in URLs - #3115 by @dominik-zeglen
- Restyle categories section - #3072 by @Bonifacy1

### Other

- Change relation between `ProductType` and `Attribute` models - #3097 by @maarcingebala
- Remove `quantity-allocated` generation in `populatedb` script - #3084 by @MartinSeibert
- Handle `Money` serialization - #3131 by @Pacu2
- Do not collect unnecessary static files - #3050 by @jxltom
- Remove host mounted volume in `docker-compose` - #3091 by @tiangolo
- Remove custom services names in `docker-compose` - #3092 by @tiangolo
- Replace COUNTRIES with countries.countries - #3079 by @neeraj1909
- Installing dev packages in docker since tests are needed - #3078 by @jxltom
- Remove comparing string in address-form-panel template - #3074 by @tomcio1205
- Move updating variant names to a Celery task - #3189 by @fowczarek

### Bugfixes

- Fix typo in `clean_input` method - #3100 by @the-bionic
- Fix typo in `ShippingMethod` model - #3099 by @the-bionic
- Remove duplicated variable declaration - #3094 by @the-bionic

### Docs

- Add createdb note to getting started for Windows - #3106 by @ajostergaard
- Update docs on pipenv - #3045 by @jxltom<|MERGE_RESOLUTION|>--- conflicted
+++ resolved
@@ -30,17 +30,13 @@
 - Add bulk actions - #3955 by @dominik-zeglen
 - Update file field styles with materializecss template filter - #3998 by @zodiacfireworks
 - Add filtering interface for graphQL API - #3952 by @korycins
-<<<<<<< HEAD
-- Ensure adding to quantities in checkout is respecting the limits set, 
-  both in storefront 1.0 and in the API - #4005 by @NyanKiyoshi
-=======
 - Restrict single payment resolving - #4009 @NyanKiyoshi
 - Add mandatory fields errors in new product form - #4024 by @benekex2
 - Add navigation drawer support - #3839 by @benekex2
 - Set up explicit __hash__ function - #3979 by @akjanik
->>>>>>> 0bfac2be
-
 - Update node-sass to latest version to fix node-js 12 compatibility - #4033 @NyanKiyoshi
+- Ensure adding to quantities in checkout is respecting the limits set both in storefront 1.0 and in the API - #4005 by @NyanKiyoshi
+
 
 ## 2.5.0
 
