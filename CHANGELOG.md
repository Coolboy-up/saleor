--- conflicted
+++ resolved
@@ -8,13 +8,9 @@
 - Add sub-categories to random data - #4949 by @IKarbowiak
 - Deprecate `localized` field in Money type - #4952 by @IKarbowiak
 - Fix for shipping api doesn't apply taxes - #4913 by @kswiatek92
-<<<<<<< HEAD
+- Query object translation with only manage_translation permission - #4914 by @fowczarek
+- Add customer note to draft orders api - #4973 by @IKarbowiak
 - Allow to delete category and leave products - #4970 by @IKarbowiak
-=======
-- Query object translation with only manage_translation permission - #4914 by @fowczarek
-- Add cutomer note to draft orders api - #4973 by @IKarbowiak
-
->>>>>>> 5f5936a7
 
 ## 2.9.0
 
