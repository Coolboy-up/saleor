--- conflicted
+++ resolved
@@ -81,11 +81,8 @@
 - Require non-empty message in orderAddNote mutation - #5316 by @maarcingebala
 - Stock management refactor - #5323 by @IKarbowiak
 - Update create permission group restriction - #5355 by @IKarbowiak
-<<<<<<< HEAD
 - Add groups to user type - #5368 by @IKarbowiak
-=======
 - Allow specifying users in groups mutations - #5362 by @IKarbowiak
->>>>>>> 6693c8d9
 
 ## 2.9.0
 
