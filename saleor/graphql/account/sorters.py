--- conflicted
+++ resolved
@@ -4,31 +4,6 @@
 from ..core.types import SortInputObjectType
 
 
-<<<<<<< HEAD
-=======
-class ServiceAccountSortField(graphene.Enum):
-    NAME = ["name", "pk"]
-    CREATION_DATE = ["created", "name", "pk"]
-
-    @property
-    def description(self):
-        # pylint: disable=no-member
-        if self in [
-            ServiceAccountSortField.NAME,
-            ServiceAccountSortField.CREATION_DATE,
-        ]:
-            sort_name = self.name.lower().replace("_", " ")
-            return f"Sort service accounts by {sort_name}."
-        raise ValueError("Unsupported enum value: %s" % self.value)
-
-
-class ServiceAccountSortingInput(SortInputObjectType):
-    class Meta:
-        sort_enum = ServiceAccountSortField
-        type_name = "service accounts"
-
-
->>>>>>> cae645f6
 class UserSortField(graphene.Enum):
     FIRST_NAME = ["first_name", "last_name", "pk"]
     LAST_NAME = ["last_name", "first_name", "pk"]
