--- conflicted
+++ resolved
@@ -9,8 +9,6 @@
 class ReportingPeriod(graphene.Enum):
     TODAY = "TODAY"
     THIS_MONTH = "THIS_MONTH"
-<<<<<<< HEAD
-=======
 
 
 def to_enum(enum_cls, *, type_name=None, **options) -> graphene.Enum:
@@ -39,7 +37,6 @@
     type_name = type_name or (enum_cls.__name__ + "Enum")
     enum_data = [(str_to_enum(code.upper()), code) for code, name in enum_cls.CHOICES]
     return graphene.Enum(type_name, enum_data, **options)
->>>>>>> e81494c9
 
 
 TaxRateType = graphene.Enum(
