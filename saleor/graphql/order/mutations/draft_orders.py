import graphene
from django.core.exceptions import ValidationError
from django.db import transaction
from graphene.types import InputObjectType

from ....account.models import User
from ....checkout import AddressType
from ....core.exceptions import InsufficientStock
from ....core.permissions import OrderPermissions
from ....core.taxes import TaxError, zero_taxed_money
from ....core.tracing import traced_atomic_transaction
from ....core.utils.url import validate_storefront_url
from ....order import OrderOrigin, OrderStatus, events, models
from ....order.actions import order_created
from ....order.error_codes import OrderErrorCode
from ....order.fetch import OrderInfo, OrderLineInfo
from ....order.search import (
    prepare_order_search_document_value,
    update_order_search_document,
)
from ....order.utils import (
    add_variant_to_order,
    get_order_country,
    invalidate_order_prices,
    recalculate_order_weight,
)
from ....warehouse.management import allocate_preorders, allocate_stocks
from ....warehouse.reservations import is_reservation_enabled
from ...account.i18n import I18nMixin
from ...account.types import AddressInput
from ...channel.types import Channel
from ...core.mutations import BaseMutation, ModelDeleteMutation, ModelMutation
from ...core.scalars import PositiveDecimal
from ...core.types.common import OrderError
from ...product.types import ProductVariant
from ...shipping.utils import get_shipping_model_by_object_id
from ..types import Order
from ..utils import (
    prepare_insufficient_stock_order_validation_errors,
    validate_draft_order,
    validate_product_is_published_in_channel,
    validate_variant_channel_listings,
)


class OrderLineInput(graphene.InputObjectType):
    quantity = graphene.Int(
        description="Number of variant items ordered.", required=True
    )


class OrderLineCreateInput(OrderLineInput):
    variant_id = graphene.ID(
        description="Product variant ID.", name="variantId", required=True
    )


class DraftOrderInput(InputObjectType):
    billing_address = AddressInput(description="Billing address of the customer.")
    user = graphene.ID(
        description="Customer associated with the draft order.", name="user"
    )
    user_email = graphene.String(description="Email address of the customer.")
    discount = PositiveDecimal(description="Discount amount for the order.")
    shipping_address = AddressInput(description="Shipping address of the customer.")
    shipping_method = graphene.ID(
        description="ID of a selected shipping method.", name="shippingMethod"
    )
    voucher = graphene.ID(
        description="ID of the voucher associated with the order.", name="voucher"
    )
    customer_note = graphene.String(
        description="A note from a customer. Visible by customers in the order summary."
    )
    channel_id = graphene.ID(description="ID of the channel associated with the order.")
    redirect_url = graphene.String(
        required=False,
        description=(
            "URL of a view where users should be redirected to "
            "see the order details. URL in RFC 1808 format."
        ),
    )


class DraftOrderCreateInput(DraftOrderInput):
    lines = graphene.List(
        OrderLineCreateInput,
        description=(
            "Variant line input consisting of variant ID and quantity of products."
        ),
    )


class DraftOrderCreate(ModelMutation, I18nMixin):
    class Arguments:
        input = DraftOrderCreateInput(
            required=True, description="Fields required to create an order."
        )

    class Meta:
        description = "Creates a new draft order."
        model = models.Order
        object_type = Order
        permissions = (OrderPermissions.MANAGE_ORDERS,)
        error_type_class = OrderError
        error_type_field = "order_errors"

    @classmethod
    def clean_input(cls, info, instance, data):
        shipping_address = data.pop("shipping_address", None)
        billing_address = data.pop("billing_address", None)
        redirect_url = data.pop("redirect_url", None)
        channel_id = data.pop("channel_id", None)

        shipping_method = get_shipping_model_by_object_id(
            object_id=data.pop("shipping_method", None), raise_error=False
        )

        cleaned_input = super().clean_input(info, instance, data)

        channel = cls.clean_channel_id(info, instance, cleaned_input, channel_id)

        voucher = cleaned_input.get("voucher", None)
        if voucher:
            cls.clean_voucher(voucher, channel)

        if channel:
            cleaned_input["currency"] = channel.currency_code

        lines = data.pop("lines", None)
        cls.clean_lines(cleaned_input, lines, channel)

        cleaned_input["shipping_method"] = shipping_method
        cleaned_input["status"] = OrderStatus.DRAFT
        cleaned_input["origin"] = OrderOrigin.DRAFT
        display_gross_prices = info.context.site.settings.display_gross_prices
        cleaned_input["display_gross_prices"] = display_gross_prices

        cls.clean_addresses(
            info, instance, cleaned_input, shipping_address, billing_address
        )

        if redirect_url:
            cls.clean_redirect_url(redirect_url)
            cleaned_input["redirect_url"] = redirect_url

        return cleaned_input

    @classmethod
    def clean_channel_id(cls, info, instance, cleaned_input, channel_id):
        if channel_id:
            if hasattr(instance, "channel"):
                raise ValidationError(
                    {
                        "channel_id": ValidationError(
                            "Can't update existing order channel id.",
                            code=OrderErrorCode.NOT_EDITABLE.value,
                        )
                    }
                )
            else:
                channel = cls.get_node_or_error(info, channel_id, only_type=Channel)
                cleaned_input["channel"] = channel
                return channel

        else:
            return instance.channel if hasattr(instance, "channel") else None

    @classmethod
    def clean_voucher(cls, voucher, channel):
        if not voucher.channel_listings.filter(channel=channel).exists():
            raise ValidationError(
                {
                    "voucher": ValidationError(
                        "Voucher not available for this order.",
                        code=OrderErrorCode.NOT_AVAILABLE_IN_CHANNEL.value,
                    )
                }
            )

    @classmethod
    def clean_lines(cls, cleaned_input, lines, channel):
        if lines:
            variant_ids = [line.get("variant_id") for line in lines]
            variants = cls.get_nodes_or_error(variant_ids, "variants", ProductVariant)
            validate_product_is_published_in_channel(variants, channel)
            validate_variant_channel_listings(variants, channel)
            quantities = [line.get("quantity") for line in lines]
            if not all(quantity > 0 for quantity in quantities):
                raise ValidationError(
                    {
                        "quantity": ValidationError(
                            "Ensure this value is greater than 0.",
                            code=OrderErrorCode.ZERO_QUANTITY,
                        )
                    }
                )
            cleaned_input["variants"] = variants
            cleaned_input["quantities"] = quantities

    @classmethod
    def clean_addresses(
        cls, info, instance, cleaned_input, shipping_address, billing_address
    ):
        if shipping_address:
            shipping_address = cls.validate_address(
                shipping_address,
                address_type=AddressType.SHIPPING,
                instance=instance.shipping_address,
                info=info,
            )
            shipping_address = info.context.plugins.change_user_address(
                shipping_address, "shipping", user=instance
            )
            cleaned_input["shipping_address"] = shipping_address
        if billing_address:
            billing_address = cls.validate_address(
                billing_address,
                address_type=AddressType.BILLING,
                instance=instance.billing_address,
                info=info,
            )
            billing_address = info.context.plugins.change_user_address(
                billing_address, "billing", user=instance
            )
            cleaned_input["billing_address"] = billing_address

    @classmethod
    def clean_redirect_url(cls, redirect_url):
        try:
            validate_storefront_url(redirect_url)
        except ValidationError as error:
            error.code = OrderErrorCode.INVALID.value
            raise ValidationError({"redirect_url": error})

    @staticmethod
    def _save_addresses(info, instance: models.Order, cleaned_input):
        shipping_address = cleaned_input.get("shipping_address")
        if shipping_address:
            shipping_address.save()
            instance.shipping_address = shipping_address.get_copy()
        billing_address = cleaned_input.get("billing_address")
        if billing_address:
            billing_address.save()
            instance.billing_address = billing_address.get_copy()

    @staticmethod
    def _save_lines(info, instance, quantities, variants):
        if variants and quantities:
            lines = []
            for variant, quantity in zip(variants, quantities):
                lines.append((quantity, variant))
                add_variant_to_order(
                    instance,
                    variant,
                    quantity,
                    info.context.user,
                    info.context.app,
                    info.context.plugins,
                    info.context.site.settings,
                )

            # New event
            events.order_added_products_event(
                order=instance,
                user=info.context.user,
                app=info.context.app,
                order_lines=lines,
            )

    @classmethod
    def _commit_changes(cls, info, instance, cleaned_input):
        created = instance.pk
        super().save(info, instance, cleaned_input)

        # Create draft created event if the instance is from scratch
        if not created:
            events.draft_order_created_event(
                order=instance, user=info.context.user, app=info.context.app
            )

        instance.save(update_fields=["billing_address", "shipping_address"])

    @classmethod
    def should_invalidate_prices(cls, instance, cleaned_input, new_instance) -> bool:
        # Force price recalculation for all new instances
        return new_instance

    @classmethod
    @traced_atomic_transaction()
    def save(cls, info, instance, cleaned_input):
        new_instance = not bool(instance.pk)

        # Process addresses
        cls._save_addresses(info, instance, cleaned_input)

        # Save any changes create/update the draft
        cls._commit_changes(info, instance, cleaned_input)

        try:
            # Process any lines to add
            cls._save_lines(
                info,
                instance,
                cleaned_input.get("quantities"),
                cleaned_input.get("variants"),
            )
        except TaxError as tax_error:
            raise ValidationError(
                "Unable to calculate taxes - %s" % str(tax_error),
                code=OrderErrorCode.TAX_ERROR.value,
            )

        if new_instance:
            transaction.on_commit(
                lambda: info.context.plugins.draft_order_created(instance)
            )

        else:
            transaction.on_commit(
                lambda: info.context.plugins.draft_order_updated(instance)
            )

        # Post-process the results
        if cls.should_invalidate_prices(instance, cleaned_input, new_instance):
<<<<<<< HEAD
            invalidate_order_prices(instance, save=True)
=======
            invalidate_order_prices(instance)
>>>>>>> 484a0353
        recalculate_order_weight(instance)
        update_order_search_document(instance)
        instance.save(
            update_fields=[
                "price_expiration_for_unconfirmed",
                "weight",
                "search_document",
            ]
        )


class DraftOrderUpdate(DraftOrderCreate):
    class Arguments:
        id = graphene.ID(required=True, description="ID of a draft order to update.")
        input = DraftOrderInput(
            required=True, description="Fields required to update an order."
        )

    class Meta:
        description = "Updates a draft order."
        model = models.Order
        object_type = Order
        permissions = (OrderPermissions.MANAGE_ORDERS,)
        error_type_class = OrderError
        error_type_field = "order_errors"

    @classmethod
    def get_instance(cls, info, **data):
        instance = super().get_instance(
            info, qs=models.Order.objects.prefetch_related("lines"), **data
        )
        if instance.status != OrderStatus.DRAFT:
            raise ValidationError(
                {
                    "id": ValidationError(
                        "Provided order id belongs to non-draft order. "
                        "Use `orderUpdate` mutation instead.",
                        code=OrderErrorCode.INVALID,
                    )
                }
            )
        return instance

    @classmethod
    def should_invalidate_prices(cls, instance, cleaned_input, new_instance) -> bool:
        return any(
            cleaned_input.get(field) is not None
            for field in [
                "shipping_address",
                "billing_address",
                "shipping_method",
            ]
        )


class DraftOrderDelete(ModelDeleteMutation):
    class Arguments:
        id = graphene.ID(required=True, description="ID of a draft order to delete.")

    class Meta:
        description = "Deletes a draft order."
        model = models.Order
        object_type = Order
        permissions = (OrderPermissions.MANAGE_ORDERS,)
        error_type_class = OrderError
        error_type_field = "order_errors"

    @classmethod
    def clean_instance(cls, info, instance):
        if instance.status != OrderStatus.DRAFT:
            raise ValidationError(
                {
                    "id": ValidationError(
                        "Provided order id belongs to non-draft order.",
                        code=OrderErrorCode.INVALID,
                    )
                }
            )

    @classmethod
    @traced_atomic_transaction()
    def perform_mutation(cls, _root, info, **data):
        order = cls.get_instance(info, **data)
        response = super().perform_mutation(_root, info, **data)
        transaction.on_commit(lambda: info.context.plugins.draft_order_deleted(order))
        return response


class DraftOrderComplete(BaseMutation):
    order = graphene.Field(Order, description="Completed order.")

    class Arguments:
        id = graphene.ID(
            required=True, description="ID of the order that will be completed."
        )

    class Meta:
        description = "Completes creating an order."
        permissions = (OrderPermissions.MANAGE_ORDERS,)
        error_type_class = OrderError
        error_type_field = "order_errors"

    @classmethod
    def update_user_fields(cls, order):
        if order.user:
            order.user_email = order.user.email
        elif order.user_email:
            try:
                order.user = User.objects.get(email=order.user_email)
            except User.DoesNotExist:
                order.user = None

    @classmethod
    def validate_order(cls, order):
        if not order.is_draft():
            raise ValidationError(
                {
                    "id": ValidationError(
                        "The order is not draft.", code=OrderErrorCode.INVALID.value
                    )
                }
            )

    @classmethod
    def perform_mutation(cls, _root, info, id):
        manager = info.context.plugins
        order = cls.get_node_or_error(
            info,
            id,
            only_type=Order,
            qs=models.Order.objects.prefetch_related("lines__variant"),
        )
        cls.validate_order(order)

        country = get_order_country(order)
        validate_draft_order(order, country, info.context.plugins)
        cls.update_user_fields(order)
        order.status = OrderStatus.UNFULFILLED

        if not order.is_shipping_required():
            order.shipping_method_name = None
            order.shipping_price = zero_taxed_money(order.currency)
            if order.shipping_address:
                order.shipping_address.delete()
                order.shipping_address = None

        order.search_document = prepare_order_search_document_value(order)
        order.save()

        channel = order.channel
        channel_slug = channel.slug
        order_lines_info = []
        for line in order.lines.all():
            if line.variant.track_inventory or line.variant.is_preorder_active():
                line_data = OrderLineInfo(
                    line=line, quantity=line.quantity, variant=line.variant
                )
                order_lines_info.append(line_data)
                try:
                    with traced_atomic_transaction():
                        allocate_stocks(
                            [line_data],
                            country,
                            channel_slug,
                            manager,
                            check_reservations=is_reservation_enabled(
                                info.context.site.settings
                            ),
                        )
                        allocate_preorders(
                            [line_data],
                            channel_slug,
                            check_reservations=is_reservation_enabled(
                                info.context.site.settings
                            ),
                        )
                except InsufficientStock as exc:
                    errors = prepare_insufficient_stock_order_validation_errors(exc)
                    raise ValidationError({"lines": errors})

        order_info = OrderInfo(
            order=order,
            customer_email=order.get_customer_email(),
            channel=channel,
            payment=order.get_last_payment(),
            lines_data=order_lines_info,
        )

        order_created(
            order_info=order_info,
            user=info.context.user,
            app=info.context.app,
            manager=info.context.plugins,
            from_draft=True,
        )

        return DraftOrderComplete(order=order)<|MERGE_RESOLUTION|>--- conflicted
+++ resolved
@@ -323,11 +323,7 @@
 
         # Post-process the results
         if cls.should_invalidate_prices(instance, cleaned_input, new_instance):
-<<<<<<< HEAD
-            invalidate_order_prices(instance, save=True)
-=======
             invalidate_order_prices(instance)
->>>>>>> 484a0353
         recalculate_order_weight(instance)
         update_order_search_document(instance)
         instance.save(
