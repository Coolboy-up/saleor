--- conflicted
+++ resolved
@@ -1,17 +1,15 @@
+import logging
 import os
 from typing import List
 
-<<<<<<< HEAD
-import opentracing
-
 from saleor.order.models import Fulfillment
 
-=======
->>>>>>> 3fc9f9aa
 from ... import TransactionKind
 from ...interface import GatewayConfig, GatewayResponse, PaymentData
 from . import api
 from .api_types import ApiConfig, PaymentStatus, get_api_config
+
+logger = logging.getLogger(__name__)
 
 
 def inject_api_config(fun):
@@ -73,7 +71,11 @@
     if fulfillment.fulfillment_order > 1:
         return
 
-    api.report_fulfillment(config, fulfillment)
+    errors = api.report_fulfillment(config, fulfillment)
+    if errors:
+        logger.warning("Could not capture payment in NP Atobarai: %s" ", ".join(errors))
+    else:
+        logger.info("Payment captured in NP Atobarai successfully.")
 
 
 @inject_api_config
