from datetime import date, datetime
from typing import TYPE_CHECKING, Any, Dict, Iterable, List, Optional, Union

import graphene

from ..attribute import AttributeEntityType, AttributeInputType
from ..checkout.fetch import fetch_checkout_lines
from ..core.prices import quantize_price
from ..discount import DiscountInfo
from ..product.models import Product

if TYPE_CHECKING:
    # pylint: disable=unused-import
    from ..checkout.models import Checkout
    from ..product.models import ProductVariant


def serialize_checkout_lines(
    checkout: "Checkout", discounts: Optional[Iterable[DiscountInfo]] = None
) -> List[dict]:
    data = []
    channel = checkout.channel
    currency = channel.currency_code
    lines, _ = fetch_checkout_lines(checkout, prefetch_variant_attributes=True)
    for line_info in lines:
        line_id = graphene.Node.to_global_id("CheckoutLine", line_info.line.pk)
        variant = line_info.variant
        channel_listing = line_info.channel_listing
        collections = line_info.collections
        product = variant.product
<<<<<<< HEAD
        base_price = variant.get_price(product, collections, channel, channel_listing)
        unit_price = line_info.line.unit_price

=======
        base_price = variant.get_price(
            product, collections, channel, channel_listing, discounts or []
        )
>>>>>>> 6fbc00c7
        data.append(
            {
                "id": line_id,
                "sku": variant.sku,
                "variant_id": variant.get_global_id(),
                "quantity": line_info.line.quantity,
                "charge_taxes": product.charge_taxes,
                "base_price": str(quantize_price(base_price.amount, currency)),
                "price_net_amount": str(
                    quantize_price(unit_price.net.amount, currency)
                ),
                "price_gross_amount": str(
                    quantize_price(unit_price.gross.amount, currency)
                ),
                "currency": currency,
                "full_name": variant.display_product(),
                "product_name": product.name,
                "variant_name": variant.name,
                "attributes": serialize_product_or_variant_attributes(variant),
                "product_metadata": line_info.product.metadata,
                "product_type_metadata": line_info.product_type.metadata,
            }
        )
    return data


def serialize_product_or_variant_attributes(
    product_or_variant: Union["Product", "ProductVariant"]
) -> List[Dict]:
    data = []

    def _prepare_reference(attribute, attr_value):
        if attribute.input_type != AttributeInputType.REFERENCE:
            return
        if attribute.entity_type == AttributeEntityType.PAGE:
            reference_pk = attr_value.reference_page_id
        elif attribute.entity_type == AttributeEntityType.PRODUCT:
            reference_pk = attr_value.reference_product_id
        else:
            return None

        reference_id = graphene.Node.to_global_id(attribute.entity_type, reference_pk)
        return reference_id

    for attr in product_or_variant.attributes.all():
        attr_id = graphene.Node.to_global_id("Attribute", attr.assignment.attribute_id)
        attribute = attr.assignment.attribute
        attr_data: Dict[Any, Any] = {
            "name": attribute.name,
            "input_type": attribute.input_type,
            "slug": attribute.slug,
            "entity_type": attribute.entity_type,
            "unit": attribute.unit,
            "id": attr_id,
            "values": [],
        }

        for attr_value in attr.values.all():
            attr_slug = attr_value.slug
            value: Dict[
                str, Optional[Union[str, datetime, date, bool, Dict[str, Any]]]
            ] = {
                "name": attr_value.name,
                "slug": attr_slug,
                "value": attr_value.value,
                "rich_text": attr_value.rich_text,
                "boolean": attr_value.boolean,
                "date_time": attr_value.date_time,
                "date": attr_value.date_time,
                "reference": _prepare_reference(attribute, attr_value),
                "file": None,
            }

            if attr_value.file_url:
                value["file"] = {
                    "content_type": attr_value.content_type,
                    "file_url": attr_value.file_url,
                }
            attr_data["values"].append(value)  # type: ignore

        data.append(attr_data)

    return data<|MERGE_RESOLUTION|>--- conflicted
+++ resolved
@@ -28,15 +28,10 @@
         channel_listing = line_info.channel_listing
         collections = line_info.collections
         product = variant.product
-<<<<<<< HEAD
-        base_price = variant.get_price(product, collections, channel, channel_listing)
-        unit_price = line_info.line.unit_price
-
-=======
         base_price = variant.get_price(
             product, collections, channel, channel_listing, discounts or []
         )
->>>>>>> 6fbc00c7
+        unit_price = line_info.line.unit_price
         data.append(
             {
                 "id": line_id,
