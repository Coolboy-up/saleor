--- conflicted
+++ resolved
@@ -744,7 +744,6 @@
     )
 
 
-<<<<<<< HEAD
 def test_generate_sale_payload_no_previous_and_current_has_empty_catalogue_lists(sale):
     payload = json.loads(generate_sale_payload(sale))[0]
 
@@ -800,7 +799,7 @@
     assert not payload["variants_added"]
 
 
-def test_genereate_sale_payload_calculates_set_differences(sale):
+def test_generate_sale_payload_calculates_set_differences(sale):
     previous_info = {
         "categories": {1, 2, 3},
         "collections": {45, 70, 90},
@@ -828,7 +827,8 @@
     assert set(payload["products_added"]) == {10, 20}
     assert set(payload["variants_added"]) == {"ddd"}
     assert set(payload["variants_removed"]) == {"ccc"}
-=======
+
+
 @pytest.mark.parametrize("taxes_included", [True, False])
 def test_generate_checkout_payload(
     checkout,
@@ -946,5 +946,4 @@
         "collection_point": json.loads(
             _generate_collection_point_payload(collection_point)
         )[0],
-    }
->>>>>>> cdf618f8
+    }